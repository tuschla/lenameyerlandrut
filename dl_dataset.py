--- conflicted
+++ resolved
@@ -79,12 +79,8 @@
         files = self.__save_defined(spatial_extent, f"{path}/{city}/")
 
         for file in os.listdir(f"{path}/{city}/"):
-<<<<<<< HEAD
-            rgb, epsg_code = self.__nc_to_rgb(file)
+            rgb, epsg_code = self.__nc_to_rgb(os.path.join(f"{path}/{city}/", file))
             print(epsg_code)
-=======
-            rgb = self.__nc_to_rgb(os.path.join(f"{path}/{city}/", file))
->>>>>>> a816665a
             if self.rasterized_buildings is None:
                 raster_height, raster_width, _ = rgb.shape
                 self.rasterized_buildings = self.__rasterize_buildings(
