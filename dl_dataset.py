import openeo, xarray, geopandas, pyrosm, cv2, itertools, os, shutil, multiprocessing, shapely
from geopy.geocoders import Nominatim
from tqdm import tqdm
import numpy as np
import pandas as pd
from rasterio.features import rasterize
from retry import retry
from shapely.geometry import Polygon
from pyproj import CRS


def draw_mask(image: np.ndarray, mask: np.ndarray) -> np.ndarray:
    """Draw bitmask onto image.

    Parameters
    ----------
    image : np.ndarray
        Image with dimensions W, H, C
    mask : np.ndarray
        Bitmask with dimensions W, H

    Returns
    -------
    np.ndarray
        Image with overlayed bitmask (W, H, C)
    """
    mask = np.repeat(mask[:, :, np.newaxis], 3, axis=2)
    masked_image = image.copy()
    masked_image = np.where(
        mask.astype(int), np.array([0, 0, 255]), masked_image
    ).astype(np.float32)
    return cv2.addWeighted(image, 0.3, masked_image, 0.7, 0)


class Pipeline:
    def __init__(
        self,
        sat_backend: str = "https://openeo.dataspace.copernicus.eu/openeo/1.2",
        cities: list[str] = pyrosm.data.available["cities"],
        path: str = "segmentation_dataset",
    ):
        self.con = openeo.connect(sat_backend)
        self.con.authenticate_oidc()
        self.cities = cities
        self.__make_dirs(path)

        # with multiprocessing.Pool(processes=3) as pool: # openeo max connections is 3 for some reason
        #     results = []
        #     for city in tqdm(self.cities, desc="Dispatching"):
        #         results.append(pool.apply_async(self.process_city, args=(city, path)))
        #     for result in tqdm(results, desc="Processing"):
        #         print(result.get())

        for city in tqdm(cities):
            self.process_city(city, path)

    def __get_city_boundaries(self, city_name):
        geolocator = Nominatim(user_agent="city_boundaries_app")
        location = geolocator.geocode(city_name, exactly_one=True)

        if location:
            bbox = location.raw["boundingbox"]
            return [float(bbox[2]), float(bbox[0]), float(bbox[3]), float(bbox[1])]
        else:
            return None
        
    def __save_image_tiles(self, file, image, mask, path, city, date, tile_size=64, step_size=64):
        height, width, _ = image.shape
        for y in range(0, height, step_size):
            for x in range(0, width, step_size):
                tile = image[y:y+tile_size, x:x+tile_size]
                mask_tile = mask[y:y+tile_size, x:x+tile_size]

                # Only save the tile if it matches the desired tile size and is not cloudy
                if tile.shape[0] == tile_size and tile.shape[1] == tile_size and not self.__is_cloudy(file, x, y, tile_size) and np.any(mask_tile != 0):
                    tile_filename = f"{path}/imgs/{city}_{date}_{x}_{y}.jpg"
                    mask_tile_filename = f"{path}/masks/{city}_{date}_{x}_{y}.png"
                    test_tile_filename = f"{path}/test/{city}_{date}_{x}_{y}.png"

                    cv2.imwrite(tile_filename, cv2.cvtColor((tile * 255).astype(np.uint8), cv2.COLOR_RGB2BGR))
                    cv2.imwrite(mask_tile_filename, (mask_tile * 255).astype(np.uint8))
                    cv2.imwrite(test_tile_filename, cv2.cvtColor((draw_mask(tile, mask_tile) * 255).astype(np.uint8), cv2.COLOR_RGB2BGR))


    def process_city(self, city: str, path: str):
        fp = pyrosm.get_data(city)
        bbox = self.__get_city_boundaries(city)
        print(city, bbox)
        osm = pyrosm.OSM(fp, bbox)
        spatial_extent = self.__bbox_to_spatial_extent(bbox)
        buildings = osm.get_buildings()
        self.rasterized_buildings = None

        files = self.__save_defined(spatial_extent, f"{path}/{city}/")

        for file in os.listdir(f"{path}/{city}/"):
<<<<<<< HEAD
            rgb = self.__nc_to_rgb(os.path.join(f"{path}/{city}/", file))
            epsg_code = self.__get_epsg_code(os.path.join(f"{path}/{city}/", file))
            if self.rasterized_buildings is None:
                raster_height, raster_width, _ = rgb.shape
                self.rasterized_buildings = self.__rasterize_buildings(
                    buildings, bbox, raster_height, raster_width, crs=epsg_code
=======
            rgb, epsg_code = self.__nc_to_rgb(os.path.join(f"{path}/{city}/", file))
            print(epsg_code)
            if self.rasterized_buildings is None:
                raster_height, raster_width, _ = rgb.shape
                self.rasterized_buildings = self.__rasterize_buildings(
                    buildings, bbox, raster_height, raster_width, crs= epsg_code
>>>>>>> 28f3ede9
                )

            self.__save_image_tiles(os.path.join(f"{path}/{city}/", file), rgb, self.rasterized_buildings, path, city, file.replace(".nc", ""))
            
        print(f"Successfully built segmentation data set for {city}.")

    def __get_bbox(self, boundaries):
        min_lon = boundaries["geometry"].bounds["minx"].iloc[0]
        min_lat = boundaries["geometry"].bounds["miny"].iloc[0]
        max_lon = boundaries["geometry"].bounds["maxx"].iloc[0]
        max_lat = boundaries["geometry"].bounds["maxy"].iloc[0]
        return [min_lon, min_lat, max_lon, max_lat]

    def __make_dirs(self, path):
        images_dir = f"{path}/imgs/"
        mask_dir = f"{path}/masks/"
        test_dir = f"{path}/test/"
        if not os.path.exists(path):
            os.mkdir(path)
        if not os.path.exists(images_dir):
            os.mkdir(images_dir)
        if not os.path.exists(mask_dir):
            os.mkdir(mask_dir)
        if not os.path.exists(test_dir):
            os.mkdir(test_dir)

    def __clouds(self, filename, scl_thresh=5, ir_thresh=300):
        scl = scl_thresh < self.__nc_to_scl_band(filename)
        ir = ir_thresh > self.__nc_to_ir_band(filename)
        clouds = np.logical_and(scl, ~ir)
        return clouds

    def __clouds(self, filename, x, y, tile_size, scl_thresh=5, ir_thresh=300):
        scl = self.__nc_to_scl_band(filename)
        ir = self.__nc_to_ir_band(filename)
        scl_tile = scl[y:y+tile_size, x:x+tile_size]
        ir_tile = ir[y:y+tile_size, x:x+tile_size]

        scl_condition = scl_tile > scl_thresh
        ir_condition = ir_tile < ir_thresh
        clouds = np.logical_and(scl_condition, ~ir_condition)
        return clouds

    def __cloudiness(self, clouds):
        return np.linalg.norm(clouds) / len(clouds)
<<<<<<< HEAD
        
    def __is_cloudy(self, filename, x, y, tile_size, scl_thresh=5, ir_thresh=300, decision_threshold=0.1):
        clouds = self.__clouds(filename, x, y, tile_size, scl_thresh, ir_thresh)
        return self.__cloudiness(clouds) > decision_threshold
=======

    def __is_cloudy(
        self, filename, scl_thresh=5, ir_thresh=300, decision_threshold=0.3
    ):
        return (
            self.__cloudiness(self.__clouds(filename, scl_thresh, ir_thresh))
            > decision_threshold
        )
>>>>>>> 28f3ede9

    def __bbox_to_spatial_extent(self, bbox) -> dict:
        west, south, east, north = bbox
        return {"west": west, "south": south, "east": east, "north": north}

    def __copernicus_datacube(self, bbox, time_range, bands, max_cloud_cover=5):
        datacube = self.con.load_collection(
            "SENTINEL2_L2A",
            spatial_extent=bbox,
            temporal_extent=time_range,
            bands=bands,
            max_cloud_cover=max_cloud_cover,
        )
        return datacube

    def __rasterize_buildings(
        self,
        buildings: geopandas.geodataframe.GeoDataFrame,
        bbox: list | tuple | np.ndarray,
        raster_height=1427,
        raster_width=1361,
        crs="EPSG:25832",
    ) -> np.ndarray:

        xmin, ymin, xmax, ymax = bbox
        # Create a Polygon for the bounding box in EPSG:4326
        bbox_geom = geopandas.GeoDataFrame(
            index=[0],
            crs="EPSG:4326",
            geometry=[
                Polygon(
                    [
                        (xmin, ymin),
                        (xmax, ymin),
                        (xmax, ymax),
                        (xmin, ymax),
                        (xmin, ymin),
                    ]
                )
            ],
        )

        if crs:
            # Transform the buildings and the bounding box to the new CRS
            buildings = buildings.to_crs(crs)
            bbox_geom = bbox_geom.to_crs(crs)

        # Extract the transformed bounding box coordinates
        transformed_bbox = bbox_geom.geometry.iloc[0].bounds
        xmin, ymin, xmax, ymax = transformed_bbox

        xres = (xmax - xmin) / raster_width
        yres = (ymax - ymin) / raster_height

        # Rasterize buildings
        raster = rasterize(
            shapes=buildings.geometry,
            out_shape=(raster_height, raster_width),
            transform=(xres, 0, xmin, 0, -yres, ymax),
        )

        # Handle potential invalid values
        raster = np.nan_to_num(raster, nan=0.0, posinf=255.0, neginf=0.0)
        raster = np.clip(raster, 0, 255)
        raster = raster.astype(np.uint8)

        return raster

    def __download_datacube_mean(self, cube, output_file):
        mean_cube = cube.mean_time()
        output_format = {"format": "netCDF"}
        output_options = {"output_parameters": output_format}
        job = mean_cube.save_result(
            filename=output_file, format="netCDF"
        )  # , options=output_options)
        job.start_and_wait()

    @retry(openeo.rest.OpenEoApiPlainError, delay=1, backoff=2, max_delay=4)
    def __save_defined(
        self,
        bbox,
        out_folder,
        total_time_range=["2022-05-01", "2024-05-01"],
        time_ranges_to_save=None,
        bands=["B04", "B03", "B02", "B08", "SCL"],
        max_cloud_cover=40,
    ) -> list[str]:
        if not time_ranges_to_save:
            time_ranges_to_save = pd.date_range(
                total_time_range[0],
                total_time_range[1],
                24,  # 24 means 23 time frames (minus ones that are too cloudy)
            ).date

        files = []
        for time_start, time_end in itertools.pairwise(time_ranges_to_save):
            datacube = self.__copernicus_datacube(
                bbox, [time_start, time_end], bands, max_cloud_cover=max_cloud_cover
            )
            if not os.path.exists(out_folder):
                os.mkdir(out_folder)
            filename = f"{out_folder}/{time_start}:{time_end}.nc"

            try:
                # self.__download_datacube_mean(datacube, filename)
                datacube.mean_time().download(filename)
            except openeo.rest.OpenEoApiError:
                print(
                    f"No data available in timeframe {time_start}-{time_end} for {max_cloud_cover} % cloud coverage. Skipping..."
                )
                continue

            files.append(filename)

        return files

    def __nc_to_rgb(self, filename):
        ds = xarray.load_dataset(filename)
        data = (
            ds[["B04", "B03", "B02"]]
            .to_array(dim="bands")
            .to_numpy()
            .transpose(1, 2, 0)
        )

        epsg_code = CRS.from_cf(ds.crs.attrs)

        normalized = np.clip(data / 2000, 0, 1)
        return normalized, epsg_code

    def __get_epsg_code(self, filename):
        ds = xarray.load_dataset(filename)
        epsg_code = CRS.from_cf(ds.crs.attrs)
        return epsg_code

    def __nc_to_rgbir(self, filename):
        ds = xarray.load_dataset(filename)
        return ds[["B04", "B03", "B02", "B08"]].to_array(dim="bands").to_numpy()

    def __nc_to_single_band(self, filename):
        ds = xarray.load_dataset(filename)
        return ds[["B04"]].to_array(dim="bands").to_numpy().squeeze()

    def __nc_to_scl_band(self, filename):
        ds = xarray.load_dataset(filename)
        return ds[["SCL"]].to_array(dim="bands").to_numpy().squeeze()

    def __nc_to_ir_band(self, filename):
        ds = xarray.load_dataset(filename)
        return ds[["B08"]].to_array(dim="bands").to_numpy().squeeze()


if __name__ == "__main__":
    pipeline = Pipeline(
        cities=[
           # "London",
           #"amsterdam",
            #"Moscow",
            #"Istanbul",
            #"Paris",
            "augsburg",
            "Madrid",
            "Manchester",
            "Barcelona",
            "Copenhagen",
            "Hamburg",
            "Warsaw",
        ]
    )<|MERGE_RESOLUTION|>--- conflicted
+++ resolved
@@ -63,24 +63,39 @@
             return [float(bbox[2]), float(bbox[0]), float(bbox[3]), float(bbox[1])]
         else:
             return None
-        
-    def __save_image_tiles(self, file, image, mask, path, city, date, tile_size=64, step_size=64):
+
+    def __save_image_tiles(
+        self, file, image, mask, path, city, date, tile_size=64, step_size=64
+    ):
         height, width, _ = image.shape
         for y in range(0, height, step_size):
             for x in range(0, width, step_size):
-                tile = image[y:y+tile_size, x:x+tile_size]
-                mask_tile = mask[y:y+tile_size, x:x+tile_size]
+                tile = image[y : y + tile_size, x : x + tile_size]
+                mask_tile = mask[y : y + tile_size, x : x + tile_size]
 
                 # Only save the tile if it matches the desired tile size and is not cloudy
-                if tile.shape[0] == tile_size and tile.shape[1] == tile_size and not self.__is_cloudy(file, x, y, tile_size) and np.any(mask_tile != 0):
+                if (
+                    tile.shape[0] == tile_size
+                    and tile.shape[1] == tile_size
+                    and not self.__is_cloudy(file, x, y, tile_size)
+                    and np.any(mask_tile != 0)
+                ):
                     tile_filename = f"{path}/imgs/{city}_{date}_{x}_{y}.jpg"
                     mask_tile_filename = f"{path}/masks/{city}_{date}_{x}_{y}.png"
                     test_tile_filename = f"{path}/test/{city}_{date}_{x}_{y}.png"
 
-                    cv2.imwrite(tile_filename, cv2.cvtColor((tile * 255).astype(np.uint8), cv2.COLOR_RGB2BGR))
+                    cv2.imwrite(
+                        tile_filename,
+                        cv2.cvtColor((tile * 255).astype(np.uint8), cv2.COLOR_RGB2BGR),
+                    )
                     cv2.imwrite(mask_tile_filename, (mask_tile * 255).astype(np.uint8))
-                    cv2.imwrite(test_tile_filename, cv2.cvtColor((draw_mask(tile, mask_tile) * 255).astype(np.uint8), cv2.COLOR_RGB2BGR))
-
+                    cv2.imwrite(
+                        test_tile_filename,
+                        cv2.cvtColor(
+                            (draw_mask(tile, mask_tile) * 255).astype(np.uint8),
+                            cv2.COLOR_RGB2BGR,
+                        ),
+                    )
 
     def process_city(self, city: str, path: str):
         fp = pyrosm.get_data(city)
@@ -94,25 +109,23 @@
         files = self.__save_defined(spatial_extent, f"{path}/{city}/")
 
         for file in os.listdir(f"{path}/{city}/"):
-<<<<<<< HEAD
             rgb = self.__nc_to_rgb(os.path.join(f"{path}/{city}/", file))
             epsg_code = self.__get_epsg_code(os.path.join(f"{path}/{city}/", file))
             if self.rasterized_buildings is None:
                 raster_height, raster_width, _ = rgb.shape
                 self.rasterized_buildings = self.__rasterize_buildings(
                     buildings, bbox, raster_height, raster_width, crs=epsg_code
-=======
-            rgb, epsg_code = self.__nc_to_rgb(os.path.join(f"{path}/{city}/", file))
-            print(epsg_code)
-            if self.rasterized_buildings is None:
-                raster_height, raster_width, _ = rgb.shape
-                self.rasterized_buildings = self.__rasterize_buildings(
-                    buildings, bbox, raster_height, raster_width, crs= epsg_code
->>>>>>> 28f3ede9
                 )
 
-            self.__save_image_tiles(os.path.join(f"{path}/{city}/", file), rgb, self.rasterized_buildings, path, city, file.replace(".nc", ""))
-            
+            self.__save_image_tiles(
+                os.path.join(f"{path}/{city}/", file),
+                rgb,
+                self.rasterized_buildings,
+                path,
+                city,
+                file.replace(".nc", ""),
+            )
+
         print(f"Successfully built segmentation data set for {city}.")
 
     def __get_bbox(self, boundaries):
@@ -144,8 +157,8 @@
     def __clouds(self, filename, x, y, tile_size, scl_thresh=5, ir_thresh=300):
         scl = self.__nc_to_scl_band(filename)
         ir = self.__nc_to_ir_band(filename)
-        scl_tile = scl[y:y+tile_size, x:x+tile_size]
-        ir_tile = ir[y:y+tile_size, x:x+tile_size]
+        scl_tile = scl[y : y + tile_size, x : x + tile_size]
+        ir_tile = ir[y : y + tile_size, x : x + tile_size]
 
         scl_condition = scl_tile > scl_thresh
         ir_condition = ir_tile < ir_thresh
@@ -154,21 +167,19 @@
 
     def __cloudiness(self, clouds):
         return np.linalg.norm(clouds) / len(clouds)
-<<<<<<< HEAD
-        
-    def __is_cloudy(self, filename, x, y, tile_size, scl_thresh=5, ir_thresh=300, decision_threshold=0.1):
+
+    def __is_cloudy(
+        self,
+        filename,
+        x,
+        y,
+        tile_size,
+        scl_thresh=5,
+        ir_thresh=300,
+        decision_threshold=0.1,
+    ):
         clouds = self.__clouds(filename, x, y, tile_size, scl_thresh, ir_thresh)
         return self.__cloudiness(clouds) > decision_threshold
-=======
-
-    def __is_cloudy(
-        self, filename, scl_thresh=5, ir_thresh=300, decision_threshold=0.3
-    ):
-        return (
-            self.__cloudiness(self.__clouds(filename, scl_thresh, ir_thresh))
-            > decision_threshold
-        )
->>>>>>> 28f3ede9
 
     def __bbox_to_spatial_extent(self, bbox) -> dict:
         west, south, east, north = bbox
@@ -324,11 +335,11 @@
 if __name__ == "__main__":
     pipeline = Pipeline(
         cities=[
-           # "London",
-           #"amsterdam",
-            #"Moscow",
-            #"Istanbul",
-            #"Paris",
+            "London",
+            "amsterdam",
+            "Moscow",
+            "Istanbul",
+            "Paris",
             "augsburg",
             "Madrid",
             "Manchester",
